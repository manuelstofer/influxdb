--- conflicted
+++ resolved
@@ -398,12 +398,8 @@
 	defer s.Close()
 	s.CreateDatabase("foo")
 	db := s.Database("foo")
-<<<<<<< HEAD
 	db.CreateRetentionPolicy(&influxdb.RetentionPolicy{Name: "myspace", Duration: 1 * time.Hour})
-=======
-	db.CreateRetentionPolicies(&influxdb.RetentionPolicy{Name: "myspace", Duration: 1 * time.Hour})
->>>>>>> 0036996c
-	db.CreateUser("susy", "pass", nil)
+	db.CreateUser("susy", "pass", nil, nil)
 
 	// Write series with one point to the database.
 	timestamp := mustParseTime("2000-01-01T00:00:00Z")
@@ -444,7 +440,7 @@
 		t.Fatal(err)
 	}
 
-	if err := db.CreateShardIfNotExists("bar", time.Time{}); err != nil {
+	if _, err := db.CreateShardIfNotExists(rp, uint32(1), time.Time{}); err != nil {
 		t.Fatal(err)
 	}
 
